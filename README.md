# dds-rtps
<<<<<<< HEAD

Validation of interoperability of products compliant with [OMG DDS-RTPS standard](http://www.omg.org/spec/DDSI-RTPS/). This is considered one of the core [DDS Specifications](http://portals.omg.org/dds/omg-dds-standard/). See http://portals.omg.org/dds/ for an overview of DDS.
=======
Validation of interoperability of products compliant with [OMG DDS-RTPS standard](https://www.omg.org/spec/DDSI-RTPS/). This is considered one of the core [DDS Specifications](https://www.dds-foundation.org/omg-dds-standard/). See https://www.dds-foundation.org/ for an overview of DDS.
>>>>>>> 996b592b

The executables found on the [release tab of this repository](https://github.com/omg-dds/dds-rtps/releases) test discovery, DDS Topic and QoS matching, and interoperability for different QoS settings. The goal is to validate that the implementations perform these functions in compliance with OMG DDS-RTPS standard and can interoperate with each other.

# Interoperability Automatic Tests

The script `interoperability_report.py` generates automatically
the verification between two executables of these interoperability tests.
The tests that the script runs must be defined previosly (for example
`test_suite.py`).
Once the script finishes, it generates a report with the result
of the interoperability tests between both executables.

## Options of interoperability_report

The `interoperability_report.py` may configure the following options:

```
$ python3 interoperability_report.py -h

usage: interoperability_report.py [-h] -P publisher_name -S subscriber_name
                                  [-v] [-f {junit,csv,xlxs}] [-o filename]
Interoperability Test
optional arguments:
  -h, --help            show this help message and exit
general options:
  -P publisher_name, --publisher publisher_name
                        Publisher Shape Application
  -S subscriber_name, --subscriber subscriber_name
                        Subscriber Shape Application
optional parameters:
  -v, --verbose         Print more information to stdout.
output options:
  -f {junit,csv,xlxs}, --output-format {junit,csv,xlxs}
                        Output format.
  -o filename, --output-name filename
                        Report filename.
```

**NOTE**: The option `-f` only supports junit.

### Example of use interoperability_report

This is an example that runs the `interoperability_report.py`
with the test suite `test_suite.py`

```
$ python3 interoperability_report.py -P <path_to_publisher_executable> -S <path_to_subscriber_executable>
```

This generates a report file in JUnit (xml) with the name of both executables
used, the date and the time in which it was generated. For example:
`<executable_name_publisher>-<executable_name_subscriber>-20230117-16_49_42.xml`

## Requirements

- Python 3.8+
- Create and enable a virtual environment (installing requirements)

## Using virtual environments

The build will be done using virtual environments, you should create and
activate the virtual environment and then install all dependencies. This can be
done by following these steps:

### Create virtual environment

In Linux® systems, you may need to install the corresponding python venv
package:

```
sudo apt install python3.8-venv
```

To create the virtual environment:

```
python3 -m venv .venv
```

### Activate virtual environment

```
source .venv/bin/activate
```

### Install requirements

This step is only required the first time or when the requirements change:

```
pip install -r requirements.txt
```<|MERGE_RESOLUTION|>--- conflicted
+++ resolved
@@ -1,10 +1,6 @@
 # dds-rtps
-<<<<<<< HEAD
 
-Validation of interoperability of products compliant with [OMG DDS-RTPS standard](http://www.omg.org/spec/DDSI-RTPS/). This is considered one of the core [DDS Specifications](http://portals.omg.org/dds/omg-dds-standard/). See http://portals.omg.org/dds/ for an overview of DDS.
-=======
 Validation of interoperability of products compliant with [OMG DDS-RTPS standard](https://www.omg.org/spec/DDSI-RTPS/). This is considered one of the core [DDS Specifications](https://www.dds-foundation.org/omg-dds-standard/). See https://www.dds-foundation.org/ for an overview of DDS.
->>>>>>> 996b592b
 
 The executables found on the [release tab of this repository](https://github.com/omg-dds/dds-rtps/releases) test discovery, DDS Topic and QoS matching, and interoperability for different QoS settings. The goal is to validate that the implementations perform these functions in compliance with OMG DDS-RTPS standard and can interoperate with each other.
 
